--- conflicted
+++ resolved
@@ -29,13 +29,8 @@
 * `--output_dir` - output directory for saving OpenVINO model
 * `--precision` - (optional, default FP32), precision for model conversion FP32 or FP16
 * `--save_orig` - flag for saving original pytorch model, model will be located in `<output_dir>/pytorch` subdirectory.
-<<<<<<< HEAD
-* `--compress_weights` - The weight compression option, INT8 - INT8 weights, 4BIT_DEFAULT - for 4-bit weights compression with predefined configuration, INT4_SYM - for INT4 compressed weights with symmetric quantization, INT4_ASYM - for INT4 compressed weights with assymetric quantization.
+* `--compress_weights` - The weight compression option, INT8 - INT8 weights, 4BIT_DEFAULT - for 4-bit weights compression with predefined configuration, INT4_SYM - for INT4 compressed weights with symmetric quantization, INT4_ASYM - for INT4 compressed weights with assymetric quantization. You can specify multiple backends separated by a space.
 * `--compress_weights_backends` - (optional, default openvino) backends for weights compression, this option has an effect only with `--compress_weights`. You can specify multiple backends separated by a space.
-=======
-* `--compress_weights` - The weight compression option, INT8 - INT8 weights, INT4_SYM - for INT4 compressed weights with symmetric quantization, INT4_ASYM - for INT4 compressed weights with assymetric quantization. You can specify multiple options separated by a space, e.g. "--compress_weights INT8 INT4_SYM".
-* `--compress_weights_backends` - (optional, default openvino) backends for weights compression, this option has an effect only with `--compress_weights`. For `openvino` backend, model will be located in `<output_dir>/pytorch/dldt/INT8_compressed_weights` subdirectory. For `pytorch` backend, model will be located in `<output_dir>/pytorch/dldt/PT_compressed_weights` subdirectory. You can specify multiple backends separated by a space.
->>>>>>> 1d575318
 * `--ratio` - Compression ratio between primary and backup precision, e.g. INT4/INT8.
 * `--group_size` - Size of the group of weights that share the same quantization parameters
 
